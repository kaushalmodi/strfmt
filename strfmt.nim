# Copyright (c) 2014, 2015 Frank Fischer <frank-fischer@shadow-soft.de>
#
# Permission is hereby granted, free of charge, to any person obtaining a copy
# of this software and associated documentation files (the "Software"), to deal
# in the Software without restriction, including without limitation the rights
# to use, copy, modify, merge, publish, distribute, sublicense, and/or sell
# copies of the Software, and to permit persons to whom the Software is
# furnished to do so, subject to the following conditions:
#
# The above copyright notice and this permission notice shall be included in
# all copies or substantial portions of the Software.
#
# THE SOFTWARE IS PROVIDED "AS IS", WITHOUT WARRANTY OF ANY KIND, EXPRESS OR
# IMPLIED, INCLUDING BUT NOT LIMITED TO THE WARRANTIES OF MERCHANTABILITY,
# FITNESS FOR A PARTICULAR PURPOSE AND NONINFRINGEMENT. IN NO EVENT SHALL THE
# AUTHORS OR COPYRIGHT HOLDERS BE LIABLE FOR ANY CLAIM, DAMAGES OR OTHER
# LIABILITY, WHETHER IN AN ACTION OF CONTRACT, TORT OR OTHERWISE, ARISING FROM,
# OUT OF OR IN CONNECTION WITH THE SOFTWARE OR THE USE OR OTHER DEALINGS IN
# THE SOFTWARE.

## =============
## Module strfmt
## =============
## :Author: Frank Fischer
## :License: MIT
<<<<<<< HEAD
## :Version: 0.3.0
=======
## :Version: 0.2.1
>>>>>>> 14ba60c2
##
## Introduction
## ------------
## This module implements some basic helpers for formatting values as
## strings in a configurable way. It is inspired by and similar to
## `Python's format function
## <https://docs.python.org/3.4/library/functions.html#format>`_
##
## The most important functions and macros provided are:
##
## 1. the `format` functions to render a single value as a string,
## 2. the `fmt` macro to construct a string containing several
##    formatted values
## 3. the `writefmt` and `printfmt` family of macros to write a
##    formatted string to a file and `stdout`, respectively
## 4. the `interp` and `$$` string **interpolation** macros to
##    render expressions embedded in the string itself
##
## These functions are described in the following sections.
##
## This package is hosted on `bitbucket
## <https://bitbucket.org/lyro/strfmt>`_. If you encounter any bugs or
## have some feature requests, please use the `issue tracker
## <https://bitbucket.org/lyro/strfmt/issues?status=new&status=open>`_.
##
## Formatting a single value: `format`
## -----------------------------------
## The `format` function transforms a single value to a string
## according to a given *format string*, e.g.
##
## .. code-block:: nimrod
##   42.23.format("06.1f")
##
## The syntax of the format specification string is similar to
## `Python's Format Specification Mini-Language
## <https://docs.python.org/3.4/library/string.html#formatspec>`_.
##
## The general form of a format specifier is
##
## ::
##   format_spec ::= [[fill]align][sign][#][0][width][,][.precision][type][a[array_sep]]
##   fill        ::= rune
##   align       ::= "<" | ">" | "^" | "="
##   sign        ::= "+" | "-" | " "
##   width       ::= integer
##   precision   ::= integer
##   type        ::= "b" | "c" | "d" | "e" | "E" | "f" | "F" | "g" | "G" | "n" | "o" | "s" | "x" | "X" | "%"
##   array_sep   ::= "" | (<level separating character> string )+
##
## The meaning of the various fields is as follows.
##
## `fill`
##   this character (or rune) is used to for the additional characters
##   to be written until the formatted string is at least `width`
##   characters long. The fill character defaults to SPACE.
##
## `align`
##   ====== =========
##   Option Meaning
##   ------ ---------
##   ``<``  Left alignment, additional characters are added to the
##          right (default for string).
##   ``>``  Right alignment, additional characters are added to the left.
##   ``^``  Centered , the same amount of characters is added to the
##          left and the right.
##   ``=``  Padding. If a numeric value is printed with a sign, then
##          additional characters are added after the sign. Otherwise
##          it behaves like "``>``". This option is only available for
##          numbers (default for numbers).
##   ====== =========
##
## `sign`
##   The sign character is only used for numeric values.
##
##   =======  =========
##   Option   Meaning
##   -------  ---------
##   ``+``    All numbers (including positive ones) are preceeded by a sign.
##   ``-``    Only negative numbers are preceeded by a sign.
##   `SPACE`  Negative numbers are preceeded by a sign, positive numbers are preceeded by a space.
##   =======  =========
##
## `#`
##   If this character is present then the integer values in the
##   formats ``b``, ``o``, ``x`` and ``X`` are preceded by `0b`, `0o`
##   or `0x`, respectively. In all other formats this character is
##   ignored.
##
## `width`
##   The minimal width of the resulting string. The result string is
##   padded with extra characters (according the `align` field) until
##   at least `width` characters have been written.
##
## `,`
##   Currently ignored.
##
## `precision`
##   The meaning of the precision field depends on the formatting
##   type.
##
##   ============================= =========
##   Type                          Meaning
##   ----------------------------- ---------
##   ``s``                         The maximal number of characters written.
##   ``f``, ``F``, ``e`` and ``E`` The number of digits after the decimal point.
##   ``g``, ``G``                  The number of significant digits written (i.e. the
##                                 number of overall digits).
##   ============================= ==========
##
##   Note that in all cases the decimal point is printed if and only
##   if there is at least one digit following the point.
##
##   The `precision` field is ignored in all other cases.
##
## `type`
##   The formatting type. The valid types depend on the type of the
##   value to be printed. For strings the following types are valid.
##
##   ===== =================================================
##   Type  Meaning
##   ----- -------------------------------------------------
##   ``s`` A string. This is the default format for strings.
##   ===== =================================================
##
##   The following types are valid for integers.
##
##   ===== ===========================================================
##   Type  Meaning
##   ----- -----------------------------------------------------------
##   ``d`` A decimal integer number. This is the default for integers.
##   ``b`` A binary integer (base 2).
##   ``o`` An octal integer (base 8).
##   ``x`` A hexadecimal integer (base 16), all letters are lower case.
##   ``X`` A hexadecimal integer (base 16), all letters are upper case.
##   ``n`` The same as ``d``.
##   ===== ===========================================================
##
##   The following types are valid for real numbers.
##
##   ===== ===========================================================
##   Type  Meaning
##   ----- -----------------------------------------------------------
##   ``f`` Fixed point format.
##   ``F`` The same as f.
##   ``e`` Scientific format, exactly one digit before the decimal
##         point. The exponent is written with a lower case 'e'. The
##         exponent always has a sign as at least two digits.
##   ``E`` The same as ``e`` but with an upper case 'E'.
##   ``g`` General format. The number is written either in fixed point
##         format or in scientific format depending on the precision
##         and the exponent in scientific format.
##
##         The exact rule is as follows. Suppose `exp` is the exponent
##         in scientific format and `p` the desired precision. If `-4
##         <= exp <= p-1` then the number is formatted in fixed point
##         format ``f`` with precision `p-1-exp`. Otherwise the number
##         if formatted in scientific format ``e`` with precision
##         `p-1`. Trailing zeros are removed in all cases and the
##         decimal point is removed as well if there are no remaing
##         digits following it.
##   ``G`` The same as ``g`` but works like ``E`` if scientific format
##         is used.
##   ``%`` The number if multiplied by 100, formatted in fixed point
##         format ``f`` and followed by a percent sign.
##   ===== ===========================================================
##
## `array_sep`
##   If an array is formatted, the format specifications above apply
##   to each element of the array. The elements are printed in
##   succession separated by a separator string. If the array is
##   nested then this applies recursively.
##
##   The `array_sep` field specifies the separator string for all
##   levels of a nested array. The first character after the `a` is
##   the level separator and works as separator between the string for
##   successive levels. It is never used in the resulting string. All
##   characters between two level separators are the separator between
##   two elements of the respective array level. See `Array formatting`_
##   below.

## Array formatting
## ----------------
## A format string may contain a separator string for formatting
## arrays. Because arrays might be nested the separator field contains
## the separator strings to be used between two successive elements of
## each level. The strings for each level are separated (in the format
## string itself) by a special separating character. This character is
## the first character after the ``a`` in the format string. The
## following example should make this clear:
##
## .. code-block:: nimrod
##   [[2, 3, 4], [5, 6, 7]].format("02da|; |, ")
##
## This code returns the string `"02, 03, 04; 05, 06, 07"`. The
## special character separating the strings of different levels is the
## first character after the ``a``, i.e. the pipe character ``|`` in
## this example. Following the first pipe character is the separator
## string for the outer most level, `"; "`. This means that after
## printing the first element of the outermost array the string `"; "`
## is printed. After the second pipe character comes the separator
## string for the second level, in this example `", "`. Between each
## two elements of the second level the separator string `", "` is
## printed. Because the elements of the second level array are
## integers, the format string "02d" applies to all of them. Thus,
## each number is printed with a leading 0. After the 4 has been
## printed the complete first element of the outer array (namely in
## array `[2, 3, 4]`) has been printed, so the separator string of the
## outer level follows, in this case a semicolon and a space. Finally
## the second array `[6, 7, 8]` is printed with the separator ", "
## between each two elements.

## A string containing formatted values: `fmt`
## -------------------------------------------
## The `fmt` macro allows to interpolate a string with several
## formatted values. This macro takes a format string as its first
## argument and the values to be formatted in the remaining arguments.
## The result is a formatted string expression. Note that the format
## string *must* be a literal string.
##
## A format string contains a replacement field within
## curly braces `{...}`. Anything that is not contained in braces is
## considered literal text. Literal braces can be escaped by doubling
## the brace character `{{` and `}}`, respectively.
##
## A format string has the following form:
## ::
##   replacement_spec ::= "{" [<argument>] ["." <field>] ["[" <index> "]"] [":" format_spec] "}"
##
## The single fields have the following meaning.
##
## `argument`
##   A number denoting the argument passed to `fmt`. The first
##   argument (after the format string) has number 0. This number can
##   be used to refer to a specific argument. The same argument can be
##   refered by multiple replacement fields:
##
##   .. code-block:: nimrod
##     "{0} {1} {0}".fmt(1, 0)
##
##   gives the string `"1 0 1"`.
##
##   If no argument number is given, the replacement fields refer to
##   the arguments passed to `fmt` in order. Note that this is an
##   allways-or-never option: either *all* replacement fields use
##   explicit argument numbers or none.
##
## `field`
##   If the argument is a structered type (e.g. a tuple), this
##   specifies which field of the argument should be formatted, e.g.
##
##   .. code-block:: nimrod
##     "{0.x} {0.y}".fmt((x: 1, y:"foo"))
##
##   gives `"1 foo"`.
##
## `index`
##   If the argument is a sequence type the index refers to the
##   elements of the sequence to be printed:
##
##   .. code-block:: nimrod
##     "<{[1]}>".fmt([23, 42, 81])
##
##   gives `"<42>"`.
##
## `format_spec`
##   This is the format specification for the argument as described in
##   `Formatting a single value: format`_.
##
## Nested format strings
## ----------------------
## Format strings must be literal strings. Although this might be a
## restriction (format strings cannot be constructed during runtime),
## nested format strings give back a certain flexibility.
##
## A nested format string is a format string in which the *format
## specifier* part of a replacement field contains further replacement
## fields, e.g.
##
##   .. code-block:: nimrod
##
##     "{d:{}{}{}}".fmd(42, ".", "^", 6)
##
## Results in the string `"..42.."`.
##
## `fmt` allows exactly one nested level. Note that the resulting code
## is slightly more inefficient than without nesting (but only for
## those arguments that actually use nested fields), because after
## construction the outer format specification, the format string must
## be parsed again. Furthermore, the constructed format string
## requires an additional temporary string.
##
## The following example demonstrates how `fmt` together with array
## separators can be used to format a nested in array in a Matlab-like
## style:
##
##   .. code-block:: nimrod
##     "A=[{:6ga|;\n   |, }]".fmt([[1.0,2.0,3.0], [4.0,5.0,6.0]])
##
## results in
##
##   ::
##     A=[     1,      2,      3;
##             4,      5,      6]
##
## How `fmt` works
## ---------------
## The `fmt` macros transforms the format string and its arguments
## into a sequence of commands that build the resulting string. The
## format specifications are parsed and transformed into a `TFormat`
## structure at compile time so that no overhead remains at runtime.
## For instance, the following expression
##
##   .. code-block:: nimrod
##     "This {} the number {:_^3} example".fmt("is", 1)
##
## is roughly transformed to
##
##   .. code-block:: nimrod
##     (let arg0 = "is";
##      let arg1 = 1;
##      var ret = newString(0);
##      addformat(ret, "This ");
##      addformat(ret, arg0, DefaultFmt);
##      addformat(ret, " the number ");
##      addformat(ret, arg1, TFormat(...));
##      addformat(ret, " example ");
##      ret)
##
## (Note that this is a statement-list-expression). The functions
## `addformat` are defined within `strfmt` and add formatted output to
## the string `ret`.
##
## String interpolation `interp`
## -----------------------------
##
## ------
##
## **Warning:** This feature is highly experimental. It has (at least)
## the following flaws:
##
## - embedded expressions *must* be correct expressions, error
##   checking is very weak and no useful error message is generated
## - the embedded expressions *must not* contain at closing brace
##   ``}`` or a colon ``:``, because both would be regarded as
##   delimiter
##
## ------
##
## The `interp` macro interpolates a string with embedded
## expressions. If the string to be interpolated contains a `$`, then
## the following characters are interpreted as expressions.
##
##   .. code-block:: nimrod
##
##     let x = 2
##     let y = 1.0/3.0
##     echo interp"Equation: $x + ${y:.2f} == ${x.float + y}"
##
## The macro `interp` supports the following interpolations
## expressions:
##
##   ====================== ===========================================
##   String                 Meaning
##   ---------------------- -------------------------------------------
##   ``$<ident>``           The value of the variable denoted by
##                          ``<ident>`` is substituted into the string
##                          according to the default format for the
##                          respective type.
##   ``${<expr>}``          The expression ``<expr>`` is evaluated and
##                          its result is substituted into the string
##                          according to the default format of its
##                          type.
##   ``${<expr>:<format>}`` The expression ``<expr>`` is evaluated and
##                          its result is substituted into the string
##                          according to the format string
##                          ``<format>``. The format string has the
##                          same structure as for the `format`
##                          function.
##   ``$$``                 A literal ``$``
##   ====================== ===========================================
##
##
## How `interp` works
## ------------------
## The macro `interp` is quite simple. A string with embedded
## expressions is simply transformed to an equivalent expression using
## the `fmt` macro:
##
##   .. code-block:: nimrod
##
##     echo interp"Equation: $x + ${y:.2f} == ${x.float + y}"
##
## is transformed to
##
##   .. code-block:: nimrod
##
##     echo fmt("Equation: {} + {:.2f} == {}", x, y, x.float + y)
##
## Writing formatted output to a file: `writefmt`
## ----------------------------------------------
## The `writefmt` family of macros are convenience helpers to write
## formatted output to a file. A call
##
## .. code-block:: nimrod
##   writefmt(f, fmtstr, arg1, arg2, ...)
##
## is equivalent to
##
## .. code-block:: nimrod
##   write(f, fmtstr.fmt(arg1, arg2, ...))
##
## However, the former avoids the creation of temporary intermediate
## strings (the variable `ret` in the example above) but writes
## directly to the output file. The `printfmt` family of functions
## does the same but writes to `stdout`.
##
## Adding new formatting functions
## -------------------------------
## In order to add a new formatting function for a type `T` one has to
## define a new function
##
## .. code-block:: nimrod
##   proc writeformat(o: var Writer; x: T; fmt: TFormat)
##
## The following example defines a formatting function for
## a simple 2D-point data type. The format specification is used for
## the printing the two coordinate values.
##
## .. code-block:: nimrod
##
##   type TPoint = tuple[x, y: float]
##
##   proc writeformat*(o: var Writer; p: TPoint; fmt: TFormat) =
##     write(o, '(')
##     writeformat(o, p.x, fmt)
##     write(o, ',')
##     write(o, ' ')
##     writeformat(o, p.y, fmt)
##     write(o, ')')

import macros
from strutils import IdentStartChars
import parseutils
import unicode
import math
import fenv
import unsigned
import pegs

type
  EFormat* = object of Exception ## Error in the format string.

  Writer* = generic W
    ## Writer to output a character `c`.
    block:
      var x: W
      write(x, char)

  TFmtAlign* = enum ## Format alignment
    faDefault  ## default for given format type
    faLeft     ## left aligned
    faRight    ## right aligned
    faCenter   ## centered
    faPadding  ## right aligned, fill characters after sign (numbers only)

  TFmtSign* = enum ## Format sign
    fsMinus    ## only unary minus, no reservered sign space for positive numbers
    fsPlus     ## unary minus and unary plus
    fsSpace    ## unary minus and reserved space for positive numbers

  TFmtType* = enum ## Format type
    ftDefault  ## default format for given parameter type
    ftStr      ## string
    ftChar     ## character
    ftDec      ## decimal integer
    ftBin      ## binary integer
    ftOct      ## octal integer
    ftHex      ## hexadecimal integer
    ftFix      ## real number in fixed point notation
    ftSci      ## real number in scientific notation
    ftGen      ## real number in generic form (either fixed point or scientific)
    ftPercent  ## real number multiplied by 100 and % added

  TFormat* = tuple ## Formatting information.
    typ: TFmtType     ## format type
    precision: int    ## floating point precision
    width: int        ## minimal width
    fill: string      ## the fill character, UTF8
    align: TFmtAlign  ## aligment
    sign: TFmtSign    ## sign notation
    baseprefix: bool  ## whether binary, octal, hex should be prefixed by 0b, 0x, 0o
    upcase: bool      ## upper case letters in hex or exponential formats
    comma: bool       ##
    arysep: string    ## separator for array elements

  TPartKind = enum pkStr, pkFmt

  TPart = object
    ## Information of a part of the target string.
    case kind: TPartKind ## type of the part
    of pkStr:
      str: string ## literal string
    of pkFmt:
      arg: int ## position argument
      fmt: string ## format string
      field: string ## field of argument to be accessed
      index: int ## array index of argument to be accessed
      nested: bool ## true if the argument contains nested formats

const
  DefaultFmt*: TFormat = (ftDefault, -1, -1, nil, faDefault, fsMinus, false, false, false, nil)
    ## Default format corresponding to the empty format string, i.e.
    ##   `x.format("") == x.format(DefaultFmt)`.
  DefaultPrec = 6 ## Default precision for floating point numbers.
  round_nums = [0.5, 0.05, 0.005, 0.0005, 0.00005, 0.000005, 0.0000005, 0.00000005]
    ## Rounding offset for floating point numbers up to precision 8.

proc write*(s: var string; c: char) =
  s.add(c)

proc has(c: Captures; i: range[0..pegs.MaxSubpatterns-1]): bool {.nosideeffect, inline.} =
  ## Tests whether `c` contains a non-empty capture `i`.
  let b = c.bounds(i)
  result = b.first <= b.last

proc get(str: string; c: Captures; i: range[0..MaxSubpatterns-1]; def: char): char {.nosideeffect, inline.} =
  ## If capture `i` is non-empty return that portion of `str` casted
  ## to `char`, otherwise return `def`.
  result = if c.has(i): str[c.bounds(i).first] else: def

proc get(str: string; c: Captures; i: range[0..MaxSubpatterns-1]; def: string; begoff: int = 0): string {.nosideeffect, inline.} =
  ## If capture `i` is non-empty return that portion of `str` as
  ## string, otherwise return `def`.
  let b = c.bounds(i)
  result = if c.has(i): str.substr(b.first + begoff, b.last) else: def

proc get(str: string; c: Captures; i: range[0..MaxSubpatterns-1]; def: int; begoff: int = 0): int {.nosideeffect, inline.} =
  ## If capture `i` is non-empty return that portion of `str`
  ## converted to int, otherwise return `def`.
  if c.has(i):
    discard str.parseInt(result, c.bounds(i).first + begoff)
  else:
    result = def

proc parse*(fmt: string): TFormat {.nosideeffect.} =
  # Converts the format string `fmt` into a `TFormat` structure.
  let p =
    sequence(capture(?sequence(anyRune(), &charSet({'<', '>', '=', '^'}))),
             capture(?charSet({'<', '>', '=', '^'})),
             capture(?charSet({'-', '+', ' '})),
             capture(?charSet({'#'})),
             capture(?(+digits())),
             capture(?charSet({','})),
             capture(?sequence(charSet({'.'}), +digits())),
             capture(?charSet({'b', 'c', 'd', 'e', 'E', 'f', 'F', 'g', 'G', 'n', 'o', 's', 'x', 'X', '%'})),
             capture(?sequence(charSet({'a'}), *pegs.any())))
  # let p=peg"{(_&[<>=^])?}{[<>=^]?}{[-+ ]?}{[#]?}{[0-9]+?}{[,]?}{([.][0-9]+)?}{[bcdeEfFgGnosxX%]?}{(a.*)?}"

  var caps: Captures
  if fmt.rawmatch(p, 0, caps) < 0:
    raise newException(EFormat, "Invalid format string")

  result.fill = fmt.get(caps, 0, nil)

  case fmt.get(caps, 1, 0.char)
  of '<': result.align = faLeft
  of '>': result.align = faRight
  of '^': result.align = faCenter
  of '=': result.align = faPadding
  else: result.align = faDefault

  case fmt.get(caps, 2, '-')
  of '-': result.sign = fsMinus
  of '+': result.sign = fsPlus
  of ' ': result.sign = fsSpace
  else: result.sign = fsMinus

  result.baseprefix = caps.has(3)

  result.width = fmt.get(caps, 4, -1)

  if caps.has(4) and fmt[caps.bounds(4).first] == '0':
    if result.fill != nil:
      raise newException(EFormat, "Leading 0 in with not allowed with explicit fill character")
    if result.align != faDefault:
      raise newException(EFormat, "Leading 0 in with not allowed with explicit alignment")
    result.fill = "0"
    result.align = faPadding

  result.comma = caps.has(5)

  result.precision = fmt.get(caps, 6, -1, 1)

  case fmt.get(caps, 7, 0.char)
  of 's': result.typ = ftStr
  of 'c': result.typ = ftChar
  of 'd', 'n': result.typ = ftDec
  of 'b': result.typ = ftBin
  of 'o': result.typ = ftOct
  of 'x': result.typ = ftHex
  of 'X': result.typ = ftHex; result.upcase = true
  of 'f', 'F': result.typ = ftFix
  of 'e': result.typ = ftSci
  of 'E': result.typ = ftSci; result.upcase = true
  of 'g': result.typ = ftGen
  of 'G': result.typ = ftGen; result.upcase = true
  of '%': result.typ = ftPercent
  else: result.typ = ftDefault

  result.arysep = fmt.get(caps, 8, nil, 1)

proc getalign*(fmt: TFormat; defalign: TFmtAlign; slen: int) : tuple[left, right:int] {.nosideeffect.} =
  ## Returns the number of left and right padding characters for a
  ## given format alignment and width of the object to be printed.
  ##
  ## `fmt`
  ##    the format data
  ## `default`
  ##    if `fmt.align == faDefault`, then this alignment is used
  ## `slen`
  ##    the width of the object to be printed.
  ##
  ## The returned values `(left, right)` will be as minimal as possible
  ## so that `left + slen + right >= fmt.width`.
  result.left = 0
  result.right = 0
  if (fmt.width >= 0) and (slen < fmt.width):
    let alg = if fmt.align == faDefault: defalign else: fmt.align
    case alg:
    of faLeft: result.right = fmt.width - slen
    of faRight, faPadding: result.left = fmt.width - slen
    of faCenter:
      result.left = (fmt.width - slen) div 2
      result.right = fmt.width - slen - result.left
    else: discard

proc writefill(o: var Writer; fmt: TFormat; n: int; signum: int = 0) =
  ## Write characters for filling. This function also writes the sign
  ## of a numeric format and handles the padding alignment
  ## accordingly.
  ##
  ## `o`
  ##   output object
  ## `add`
  ##   output function
  ## `fmt`
  ##   format to be used (important for padding aligment)
  ## `n`
  ##   the number of filling characters to be written
  ## `signum`
  ##   the sign of the number to be written, < 0 negative, > 0 positive, = 0 zero
  if fmt.align == faPadding and signum != 0:
    if signum < 0: write(o, '-')
    elif fmt.sign == fsPlus: write(o, '+')
    elif fmt.sign == fsSpace: write(o, ' ')

  if fmt.fill == nil:
    for i in 1..n: write(o, ' ')
  else:
    for i in 1..n:
      for c in fmt.fill:
        write(o, c)

  if fmt.align != faPadding and signum != 0:
    if signum < 0: write(o, '-')
    elif fmt.sign == fsPlus: write(o, '+')
    elif fmt.sign == fsSpace: write(o, ' ')

proc writeformat*(o: var Writer; s: string; fmt: TFormat) =
  ## Write string `s` according to format `fmt` using output object
  ## `o` and output function `add`.
  if not (fmt.typ in {ftStr, ftDefault}):
    raise newException(EFormat, "String variable must have 's' format type")

  # compute alignment
  let len = if fmt.precision < 0: runelen(s) else: min(runelen(s), fmt.precision)
  var alg = getalign(fmt, faLeft, len)
  writefill(o, fmt, alg.left)
  var pos = 0
  for i in 0..len-1:
    let rlen = runeLenAt(s, pos)
    for j in pos..pos+rlen-1: write(o, s[j])
    pos += rlen
  writefill(o, fmt, alg.right)

proc writeformat*(o: var Writer; c: char; fmt: TFormat) =
  ## Write character `c` according to format `fmt` using output object
  ## `o` and output function `add`.
  if not (fmt.typ in {ftChar, ftDefault}):
    raise newException(EFormat, "Character variable must have 'c' format type")

  # compute alignment
  var alg = getalign(fmt, faLeft, 1)
  writefill(o, fmt, alg.left)
  write(o, c)
  writefill(o, fmt, alg.right)

proc writeformat*(o: var Writer; c: Rune; fmt: TFormat) =
  ## Write rune `c` according to format `fmt` using output object
  ## `o` and output function `add`.
  if not (fmt.typ in {ftChar, ftDefault}):
    raise newException(EFormat, "Character variable must have 'c' format type")

  # compute alignment
  var alg = getalign(fmt, faLeft, 1)
  writefill(o, fmt, alg.left)
  let s = c.toUTF8
  for c in s: write(o, c)
  writefill(o, fmt, alg.right)

proc abs(x: SomeUnsignedInt): SomeUnsignedInt {.inline.} = x
  ## Return the absolute value of the unsigned int `x`.

proc writeformat*(o: var Writer; i: SomeInteger; fmt: TFormat) =
  ## Write integer `i` according to format `fmt` using output object
  ## `o` and output function `add`.
  if not (fmt.typ in {ftDefault, ftBin, ftOct, ftHex, ftDec}):
    raise newException(EFormat, "Integer variable must of one of the following types: b,o,x,X,d,n")

  var base: type(i)
  var len = 0
  case fmt.typ:
  of ftDec, ftDefault:
    base = 10
  of ftBin:
    base = 2
    if fmt.baseprefix: len += 2
  of ftOct:
    base = 8
    if fmt.baseprefix: len += 2
  of ftHex:
    base = 16
    if fmt.baseprefix: len += 2
  else: assert(false)

  if fmt.sign != fsMinus or i < 0: len.inc

  var x: type(i) = abs(i)
  var irev: type(i) = 0
  var ilen = 0
  while x > 0.SomeInteger:
    len.inc
    ilen.inc
    irev = irev * base + x mod base
    x = x div base
  if ilen == 0:
    ilen.inc
    len.inc

  var alg = getalign(fmt, faRight, len)
  writefill(o, fmt, alg.left, if i >= 0.SomeInteger: 1 else: -1)
  if fmt.baseprefix:
    case fmt.typ
    of ftBin:
      write(o, '0')
      write(o, 'b')
    of ftOct:
      write(o, '0')
      write(o, 'o')
    of ftHex:
      write(o, '0')
      write(o, 'x')
    else:
      raise newException(EFormat, "# only allowed with b, o, x or X")
  while ilen > 0:
    ilen.dec
    let c = irev mod base
    irev = irev div base
    if c < 10:
      write(o, ('0'.int + c.int).char)
    elif fmt.upcase:
      write(o, ('A'.int + c.int - 10).char)
    else:
      write(o, ('a'.int + c.int - 10).char)
  writefill(o, fmt, alg.right)

proc writeformat*(o: var Writer; p: pointer; fmt: TFormat) =
  ## Write pointer `i` according to format `fmt` using output object
  ## `o` and output function `add`.
  ##
  ## Pointers are casted to unsigned int and formated as hexadecimal
  ## with prefix unless specified otherwise.
  var f = fmt
  if f.typ == 0.char:
    f.typ = 'x'
    f.baseprefix = true
  writeformat(o, add, cast[uint](p), f)

proc writeformat*(o: var Writer; x: SomeReal; fmt: TFormat) =
  ## Write real number `x` according to format `fmt` using output
  ## object `o` and output function `add`.
  if not (fmt.typ in {ftDefault, ftFix, ftSci, ftGen, ftPercent}):
    raise newException(EFormat, "Integer variable must of one of the following types: f,F,e,E,g,G,%")

  let positive = x >= 0 and classify(x) != fcNegZero
  var len = 0

  if fmt.sign != fsMinus or not positive: len.inc

  var prec = if fmt.precision < 0: DefaultPrec else: fmt.precision
  var y = abs(x)
  var exp = 0
  var numstr, frstr: array[0..31, char]
  var numlen, frbeg, frlen = 0

  if fmt.typ == ftPercent: y *= 100

  case classify(x):
  of fcNan:
    numstr[0..2] = ['n', 'a', 'n']
    numlen = 3
  of fcInf, fcNegInf:
    numstr[0..2] = ['f', 'n', 'i']
    numlen = 3
  of fcZero, fcNegZero:
    numstr[0] = '0'
    numlen = 1
  else: # a usual fractional number
    if not (fmt.typ in {ftFix, ftPercent}): # not fixed point
      exp = int(floor(log10(y)))
      if fmt.typ in {ftGen, ftDefault}:
        if prec == 0: prec = 1
        if -4 <= exp and exp < prec:
          prec = prec-1-exp
          exp = 0
        else:
          prec = prec - 1
          len += 4 # exponent
      else:
        len += 4 # exponent
      # shift y so that 1 <= abs(y) < 2
      var mult = 1
      for i in 1..abs(exp): mult *= 10
      if exp > 0: y /= mult.SomeReal
      elif exp < 0: y *= mult.SomeReal
    elif fmt.typ == ftPercent:
      len += 1 # percent sign

    # handle rounding by adding +0.5 * LSB
    if prec < len(round_nums): y += round_nums[prec]

    # split into integer and fractional part
    var mult = 1'i64
    for i in 1..prec: mult *= 10
    var num = y.int64
    var fr = ((y - num.SomeReal) * mult.SomeReal).int64
    # build integer part string
    while num != 0:
      numstr[numlen] = ('0'.int + (num mod 10)).char
      numlen.inc
      num = num div 10
    if numlen == 0:
      numstr[0] = '0'
      numlen.inc
    # build fractional part string
    while fr != 0:
      frstr[frlen] = ('0'.int + (fr mod 10)).char
      frlen.inc
      fr = fr div 10
    while frlen < prec:
      frstr[frlen] = '0'
      frlen.inc
    # possible remove trailing 0
    if fmt.typ in {ftGen, ftDefault}:
      while frbeg < frlen and frstr[frbeg] == '0': frbeg.inc
  # update length of string
  len += numlen;
  if frbeg < frlen:
    len += 1 + frlen - frbeg # decimal point and fractional string

  let alg = getalign(fmt, faRight, len)
  writefill(o, fmt, alg.left, if positive: 1 else: -1)
  for i in (numlen-1).countdown(0): write(o, numstr[i])
  if frbeg < frlen:
    write(o, '.')
    for i in (frlen-1).countdown(frbeg): write(o, frstr[i])
  if fmt.typ in {ftSci} or (fmt.typ in {ftGen, ftDefault} and exp != 0):
    write(o, if fmt.upcase: 'E' else: 'e')
    if exp >= 0:
      write(o, '+')
    else:
      write(o, '-')
      exp = -exp
    if exp < 10:
      write(o, '0')
      write(o, ('0'.int + exp).char)
    else:
      var i=0
      while exp > 0:
        numstr[i] = ('0'.int + exp mod 10).char
        i+=1
        exp = exp div 10
      while i>0:
        i-=1
        write(o, numstr[i])
  if fmt.typ == ftPercent: write(o, '%')
  writefill(o, fmt, alg.right)

proc writeformat*(o: var Writer; ary: openarray[any]; fmt: TFormat) =
  ## Write array `ary` according to format `fmt` using output object
  ## `o` and output function `add`.
  if ary.len == 0: return

  var sep: string
  var nxtfmt = fmt
  if fmt.arysep == nil:
    sep = "\t"
  elif fmt.arysep.len == 0:
    sep = ""
  else:
    let sepch = fmt.arysep[0]
    let nxt = 1 + skipUntil(fmt.arysep, sepch, 1)
    if nxt >= 1:
      nxtfmt.arysep = fmt.arysep.substr(nxt)
      sep = fmt.arysep.substr(1, nxt-1)
    else:
      nxtfmt.arysep = ""
      sep = fmt.arysep.substr(1)
  writeformat(o, ary[0], nxtfmt)
  for i in 1..ary.len-1:
    for c in sep: write(o, c)
    writeformat(o, ary[i], nxtfmt)

proc addformat*(o: var Writer; x; fmt: TFormat = DefaultFmt) {.inline.} =
  ## Write `x` formatted with `fmt` to `o`.
  writeformat(o, x, fmt)

proc addformat*(o: var Writer; x; fmt: string) {.inline.} =
  ## The same as `addformat(o, x, parse(fmt))`.
  addformat(o, x, fmt.parse)

proc addformat*(s: var string; x: string) {.inline.} =
  ## Write `x` to `s`. This is a fast specialized version for
  ## appending unformatted strings.
  add(s, x)

proc addformat*(f: File; x: string) {.inline.} =
  ## Write `x` to `f`. This is a fast specialized version for
  ## writing unformatted strings to a file.
  write(f, x)

proc addformat*(f: File; x; fmt: TFormat = DefaultFmt) {.inline.} =
  ## Write `x` to file `f` using format `fmt`.
  var g = f
  writeformat(g, x, fmt)

proc addformat*(f: File; x; fmt: string) {.inline.} =
  ## Write `x` to file `f` using format string `fmt`. This is the same
  ## as `addformat(f, x, parse(fmt))`
  addformat(f, x, parse(fmt))

proc format*(x; fmt: TFormat): string =
  ## Return `x` formatted as a string according to format `fmt`.
  result = ""
  addformat(result, x, fmt)

proc format*(x; fmt: string): string =
  ## Return `x` formatted as a string according to format string `fmt`.
  result = format(x, fmt.parse)

proc format*(x): string {.inline.} =
  ## Return `x` formatted as a string according to the default format.
  ## The default format corresponds to an empty format string.
  var fmt {.global.} : TFormat
  result = format(x, fmt)

proc unquoted(s: string): string {.compileTime.} =
  ## Return `s` {{ and }} by single { and }, respectively.
  result = ""
  var pos = 0
  while pos < s.len:
    let nxt = pos + skipUntil(s, {'{', '}'})
    result.add(s.substr(pos, nxt))
    pos = nxt + 2

proc splitfmt(s: string): seq[TPart] {.compiletime, nosideeffect.} =
  ## Split format string `s` into a sequence of "parts".
  ##

  ## Each part is either a literal string or a format specification. A
  ## format specification is a substring of the form
  ## "{[arg][:format]}" where `arg` is either empty or a number
  ## refering to the arg-th argument and an additional field or array
  ## index. The format string is a string accepted by `parse`.
  let subpeg = sequence(capture(*digits()),
                          capture(?sequence(charSet({'.'}), pegs.identStartChars(), *identChars())),
                          capture(?sequence(charSet({'['}), +digits(), charSet({']'}))),
                          capture(?sequence(charSet({':'}), *pegs.any())))
  result = @[]
  var pos = 0
  while true:
    let oppos = pos + skipUntil(s, {'{', '}'}, pos)
    # reached the end
    if oppos >= s.len:
      if pos < s.len:
        result.add(TPart(kind: pkStr, str: s.substr(pos).unquoted))
      return
    # skip double
    if oppos + 1 < s.len and s[oppos] == s[oppos+1]:
      result.add(TPart(kind: pkStr, str: s.substr(pos, oppos)))
      pos = oppos + 2
      continue
    if s[oppos] == '}':
      error("Single '}' encountered in format string")
    if oppos > pos:
      result.add(TPart(kind: pkStr, str: s.substr(pos, oppos-1).unquoted))
    # find matching closing }
    var lvl = 1
    var nested = false
    pos = oppos
    while lvl > 0:
      pos.inc
      pos = pos + skipUntil(s, {'{', '}'}, pos)
      if pos >= s.len:
        error("Single '{' encountered in format string")
      if s[pos] == '{':
        lvl.inc
        if lvl == 2:
          nested = true
        if lvl > 2:
          error("Too many nested format levels")
      else:
        lvl.dec
    let clpos = pos
    var fmtpart = TPart(kind: pkFmt, arg: -1, fmt: s.substr(oppos+1, clpos-1), field: nil, index: int.high, nested: nested)
    if fmtpart.fmt.len > 0:
      var m: array[0..3, string]
      if not fmtpart.fmt.match(subpeg, m):
        error("invalid format string")

      if m[1] != nil and m[1].len > 0:
        fmtpart.field = m[1].substr(1)
      if m[2] != nil and m[2].len > 0:
        discard parseInt(m[2].substr(1, m[2].len-2), fmtpart.index)

      if m[0].len > 0: discard parseInt(m[0], fmtpart.arg)
      if m[3] == nil or m[3].len == 0:
        fmtpart.fmt = ""
      elif m[3][0] == ':':
        fmtpart.fmt = m[3].substr(1)
      else:
        fmtpart.fmt = m[3]
    result.add(fmtpart)
    pos = clpos + 1

proc literal(s: string): PNimrodNode {.compiletime, nosideeffect.} =
  ## Return the nimrod literal of string `s`. This handles the case if
  ## `s` is nil.
  result = if s == nil: newNilLit() else: newLit(s)

proc literal(b: bool): PNimrodNode {.compiletime, nosideeffect.} =
  ## Return the nimrod literal of boolean `b`. This is either `true`
  ## or `false` symbol.
  result = if b: "true".ident else: "false".ident

proc literal(x): PNimrodNode {.compiletime, nosideeffect.} =
  ## Return the nimrod literal of value `x`.
  when type(x) is enum:
    result = ($x).ident
  else:
    result = newLit(x)

proc generatefmt(fmtstr: string;
                 args: var openarray[tuple[arg:PNimrodNode, cnt:int]];
                 arg: var int;): seq[tuple[val, fmt:PNimrodNode]] {.compiletime.} =
  ## fmtstr
  ##   the format string
  ## args
  ##   array of expressions for the arguments
  ## arg
  ##   the number of the next argument for automatic parsing
  ##
  ## If arg is < 0 then the functions assumes that explicit numbering
  ## must be used, otherwise automatic numbering is used starting at
  ## `arg`. The value of arg is updated according to the number of
  ## arguments being used. If arg == 0 then automatic and manual
  ## numbering is not decided (because no explicit manual numbering is
  ## fixed und no automatically numbered argument has been used so
  ## far).
  ##
  ## The function returns a list of pairs `(val, fmt)` where `val` is
  ## an expression to be formatted and `fmt` is the format string (or
  ## TFormat). Therefore, the resulting string can be generated by
  ## concatenating expressions `val.format(fmt)`. If `fmt` is `nil`
  ## then `val` is a (literal) string expression.
  try:
    result = @[]
    for part in splitfmt(fmtstr):
      case part.kind
      of pkStr: result.add((newLit(part.str), nil))
      of pkFmt:
        # first compute the argument expression
        # start with the correct index
        var argexpr : PNimrodNode
        if part.arg >= 0:
          if arg > 0:
            error("Cannot switch from automatic field numbering to manual field specification")
          if part.arg >= args.len:
            error("Invalid explicit argument index: " & $part.arg)
          argexpr = args[part.arg].arg
          args[part.arg].cnt = args[part.arg].cnt + 1
          arg = -1
        else:
          if arg < 0:
            error("Cannot switch from manual field specification to automatic field numbering")
          if arg >= args.len:
            error("Too few arguments for format string")
          argexpr = args[arg].arg
          args[arg].cnt = args[arg].cnt + 1
          arg.inc
        # possible field access
        if part.field != nil and part.field.len > 0:
          argexpr = newDotExpr(argexpr, part.field.ident)
        # possible array access
        if part.index < int.high:
          argexpr = newNimNode(nnkBracketExpr).add(argexpr, newLit(part.index))
        # now the expression for the format data
        var fmtexpr: PNimrodNode
        if part.nested:
          # nested format string. Compute the format string by
          # concatenating the parts of the substring.
          for e in generatefmt(part.fmt, args, arg):
            var newexpr = if part.fmt == nil: e.val else: newCall(bindsym"format", e.val, e.fmt)
            if fmtexpr != nil and fmtexpr.kind != nnkNilLit:
              fmtexpr = infix(fmtexpr, "&", newexpr)
            else:
              fmtexpr = newexpr
        else:
          # literal format string, precompute the format data
          fmtexpr = newNimNode(nnkPar)
          for field, val in part.fmt.parse.fieldPairs:
            fmtexpr.add(newNimNode(nnkExprColonExpr).add(field.ident, literal(val)))
        # add argument
        result.add((argexpr, fmtexpr))
  finally:
    discard

proc addfmtfmt(fmtstr: string; args: PNimrodNode; retvar: PNimrodNode): PNimrodNode {.compileTime.} =
  var argexprs = newseq[tuple[arg:PNimrodNode; cnt:int]](args.len)
  result = newNimNode(nnkStmtListExpr)
  # generate let bindings for arguments
  for i in 0..args.len-1:
    let argsym = gensym(nskLet, "arg" & $i)
    result.add(newLetStmt(argsym, args[i]))
    argexprs[i].arg = argsym
  # add result values
  var arg = 0
  for e in generatefmt(fmtstr, argexprs, arg):
    if e.fmt == nil or e.fmt.kind == nnkNilLit:
      result.add(newCall(bindsym"addformat", retvar, e.val))
    else:
      result.add(newCall(bindsym"addformat", retvar, e.val, e.fmt))
  for i, arg in argexprs:
    if arg.cnt == 0:
      warning("Argument " & $(i+1) & " `" & args[i].repr & "` is not used in format string")

macro fmt*(fmtstr: string{lit}; args: varargs[expr]) : expr =
  ## Formats arguments `args` according to the format string `fmtstr`.
  var retvar = gensym(nskVar, "ret")
  result = newNimNode(nnkStmtListExpr)
  result.add(newVarStmt(retvar, newCall(bindsym"newString", newLit(0))))
  result.add(addfmtfmt($fmtstr, args, retvar))
  result.add(retvar)

macro writefmt*(f: File; fmtstr: string; args: varargs[expr]): expr =
  ## The same as `write(f, fmtstr.fmt(args...))` but faster.
  result = addfmtfmt($fmtstr, args, f)

macro writelnfmt*(f: File; fmtstr: string; args: varargs[expr]): expr =
  ## The same as `writeln(f, fmtstr.fmt(args...))` but faster.
  result = addfmtfmt($fmtstr & "\n", args, f)

macro printfmt*(fmtstr: string{lit}; args: varargs[expr]): expr =
  ## The same as `writefmt(stdout, fmtstr, args...)`.
  result = addfmtfmt($fmtstr, args, bindsym"stdout")

macro printlnfmt*(fmtstr: string{lit}; args: varargs[expr]): expr =
  ## The same as `writelnfmt(stdout, fmtstr, args...)`.
  result = addfmtfmt($fmtstr & "\n", args, bindsym"stdout")

proc geninterp(fmtstr: string): PNimrodNode {.compileTime.} =
  ## Generate `fmt` expression for interpolated string `fmtstr`.
  var pos = 0
  var fstr = ""
  var args = newseq[PNimrodNode]()
  var loop = true
  while loop and pos < fmtstr.len:
    let n = fmtstr.skipUntil({'$', '{', '}'}, pos)
    fstr.add(fmtstr.substr(pos, pos+n-1))
    pos += n
    if pos >= fmtstr.len:
      loop = false
    elif fmtstr[pos] == '{':
      pos += 1
      fstr.add("{{")
    elif fmtstr[pos] == '}':
      pos += 1
      fstr.add("}}")
    else: # fmtstr[pos] == '$'
      pos += 1
      if fmtstr[pos] == '$':
        pos += 1
        fstr.add('$')
      elif fmtstr[pos] in strutils.IdentStartChars:
        var ident: string
        pos += fmtstr.parseIdent(ident, pos)
        args.add(parseExpr(ident))
        fstr.add("{}")
      elif fmtstr[pos] == '{':
        pos += 1
        let beg = pos
        pos += fmtstr.skipUntil({':', '}'}, pos)
        let e = parseExpr(fmtstr.substr(beg, pos-1))
        args.add(e)
        if fmtstr[pos] == ':':
          var fmtarg: string
          pos += fmtstr.parseUntil(fmtarg, '}', pos)
          pos += 1
          fstr.add("{")
          fstr.add(fmtarg)
          fstr.add("}")
        else:
          pos += 1
          fstr.add("{}")
      else:
        error("Invalid format string: expected $ or { after $")
  result = newCall(bindsym"fmt", fstr.newLit)
  for arg in args:
    result.add(arg)

macro interp*(fmtstr: string{lit}): expr =
  ## Interpolate `fmtstr` with expressions.
  result = geninterp(fmtstr.strval)

macro `$$`*(fmtstr: string{lit}): expr =
  ## Interpolate `fmtstr` with expressions.
  result = geninterp(fmtstr.strval)

when isMainModule:
  # string with 's'
  doassert "hello".format("s") == "hello"
  doassert "hello".format("10s") == "hello     "
  doassert "hello".format("<10s") == "hello     "
  doassert "hello".format(">10s") == "     hello"
  doassert "hello".format("^10s") == "  hello   "
  doassert "hello".format("^11s") == "   hello   "
  doassert "hello".format(".<10s") == "hello....."
  doassert "hello".format("ä>10s") == "ääääähello"
  doassert "hello".format(".^10s") == "..hello..."
  doassert "hello".format(".^11s") == "...hello..."

  # string without 's'
  doassert "hällo".format("") == "hällo"
  doassert "hällo".format("10") == "hällo     "
  doassert "hällo".format("<10") == "hällo     "
  doassert "hällo".format(">10") == "     hällo"
  doassert "hällo".format("^10") == "  hällo   "
  doassert "hällo".format("^11") == "   hällo   "
  doassert "hällo".format(".<10") == "hällo....."
  doassert "hällo".format(".>10") == ".....hällo"
  doassert "hällo".format(".^10") == "..hällo..."
  doassert "hällo".format("ü^11") == "üüühälloüüü"

  # integer
  doassert 42.format() == "42"
  doassert 42.format("") == "42"
  doassert 42.format("8") == "      42"
  doassert 42.format("<8") == "42      "
  doassert 42.format(">8") == "      42"
  doassert 42.format("^8") == "   42   "
  doassert 42.format("=8") == "      42"

  doassert 42.format(".<8") == "42......"
  doassert 42.format(".>8") == "......42"
  doassert 42.format(".^8") == "...42..."
  doassert 42.format(".=8") == "......42"
  doassert 42.format(".< 8") == " 42....."
  doassert 42.format(".> 8") == "..... 42"
  doassert 42.format(".^ 8") == ".. 42..."
  doassert 42.format(".= 8") == " .....42"
  doassert 42.format(".<+8") == "+42....."
  doassert 42.format(".>+8") == ".....+42"
  doassert 42.format(".^+8") == "..+42..."
  doassert 42.format(".=+8") == "+.....42"
  doassert 42.format(".<-8") == "42......"
  doassert 42.format("0>-8") == "00000042"
  doassert 42.format(".^-8") == "...42..."
  doassert 42.format("-08") == "00000042"

  doassert((-42).format(".<8") == "-42.....")
  doassert((-42).format(".>8") == ".....-42")
  doassert((-42).format(".^8") == "..-42...")
  doassert((-42).format(".=8") == "-.....42")
  doassert((-42).format(".< 8") == "-42.....")
  doassert((-42).format(".> 8") == ".....-42")
  doassert((-42).format(".^ 8") == "..-42...")
  doassert((-42).format(".= 8") == "-.....42")
  doassert((-42).format(".<+8") == "-42.....")
  doassert((-42).format(".>+8") == ".....-42")
  doassert((-42).format(".^+8") == "..-42...")
  doassert((-42).format(".=+8") == "-.....42")
  doassert((-42).format(".<-8") == "-42.....")
  doassert((-42).format(".>-8") == ".....-42")
  doassert((-42).format(".^-8") == "..-42...")
  doassert((-42).format("0=-8") == "-0000042")
  doassert((-42).format("-08") == "-0000042")

  doassert 0x1f5.format("x") == "1f5"
  doassert 0x1f5.format("X") == "1F5"
  doassert 0x1f5.format("o") == "765"
  doassert 42.format("b") == "101010"
  doassert 0x1f5.format("#x") == "0x1f5"
  doassert 0x1f5.format("#X") == "0x1F5"
  doassert 0x1f5.format("#o") == "0o765"
  doassert 42.format("#b") == "0b101010"
  doassert 0.format("+") == "+0"

  doassert 'a'.format("c") == "a"
  doassert 'a'.format("6c") == "a     "
  doassert 'a'.format("<6c") == "a     "
  doassert 'a'.format(">6c") == "     a"
  doassert 'a'.format("^6c") == "  a   "
  doassert 'a'.format("^7c") == "   a   "
  doassert 'a'.format(".<6c") == "a....."
  doassert 'a'.format("ä>6c") == "äääääa"
  doassert 'a'.format(".^6c") == "..a..."
  doassert 'a'.format(".^7c") == "...a..."

  doassert "ß".runeat(0).format("c") == "ß"
  doassert "ß".runeat(0).format("6c") == "ß     "
  doassert "ß".runeat(0).format("<6c") == "ß     "
  doassert "ß".runeat(0).format(">6c") == "     ß"
  doassert "ß".runeat(0).format("^6c") == "  ß   "
  doassert "ß".runeat(0).format("^7c") == "   ß   "
  doassert "ß".runeat(0).format(".<6c") == "ß....."
  doassert "ß".runeat(0).format("ä>6c") == "äääääß"
  doassert "ß".runeat(0).format(".^6c") == "..ß..."
  doassert "ß".runeat(0).format(".^7c") == "...ß..."

  doassert "123456".format("10.3") == "123       "

  doassert Inf.format("") == "inf"
  doassert Inf.format("8") == "     inf"
  doassert Inf.format("<8") == "inf     "
  doassert Inf.format(">8") == "     inf"
  doassert Inf.format("^8") == "  inf   "
  doassert Inf.format("=8") == "     inf"

  doassert Inf.format(".<8") == "inf....."
  doassert Inf.format(".>8") == ".....inf"
  doassert Inf.format(".^8") == "..inf..."
  doassert Inf.format(".=8") == ".....inf"
  doassert Inf.format(".< 8") == " inf...."
  doassert Inf.format(".> 8") == ".... inf"
  doassert Inf.format(".^ 8") == ".. inf.."
  doassert Inf.format(".= 8") == " ....inf"
  doassert Inf.format(".<+8") == "+inf...."
  doassert Inf.format(".>+8") == "....+inf"
  doassert Inf.format(".^+8") == "..+inf.."
  doassert Inf.format(".=+8") == "+....inf"
  doassert Inf.format(".<-8") == "inf....."
  doassert Inf.format("0>-8") == "00000inf"
  doassert Inf.format(".^-8") == "..inf..."
  doassert Inf.format("0=-8") == "00000inf"
  doassert Inf.format("-08") == "00000inf"

  doassert NegInf.format("") == "-inf"
  doassert NegInf.format("8") == "    -inf"
  doassert NegInf.format("<8") == "-inf    "
  doassert NegInf.format(">8") == "    -inf"
  doassert NegInf.format("^8") == "  -inf  "
  doassert NegInf.format("=8") == "-    inf"

  doassert NegInf.format(".<8") == "-inf...."
  doassert NegInf.format(".>8") == "....-inf"
  doassert NegInf.format(".^8") == "..-inf.."
  doassert NegInf.format(".=8") == "-....inf"
  doassert NegInf.format(".< 8") == "-inf...."
  doassert NegInf.format(".> 8") == "....-inf"
  doassert NegInf.format(".^ 8") == "..-inf.."
  doassert NegInf.format(".= 8") == "-....inf"
  doassert NegInf.format(".<+8") == "-inf...."
  doassert NegInf.format(".>+8") == "....-inf"
  doassert NegInf.format(".^+8") == "..-inf.."
  doassert NegInf.format(".=+8") == "-....inf"
  doassert NegInf.format(".<-8") == "-inf...."
  doassert NegInf.format("0>-8") == "0000-inf"
  doassert NegInf.format(".^-8") == "..-inf.."
  doassert NegInf.format("0=-8") == "-0000inf"
  doassert NegInf.format("-08") == "-0000inf"

  doassert 0.0.format(".<8") == "0......."
  doassert 0.0.format(".>8") == ".......0"
  doassert 0.0.format(".^8") == "...0...."
  doassert 0.0.format(".=8") == ".......0"
  doassert 0.0.format(".< 8") == " 0......"
  doassert 0.0.format(".> 8") == "...... 0"
  doassert 0.0.format(".^ 8") == "... 0..."
  doassert 0.0.format(".= 8") == " ......0"
  doassert 0.0.format(".<+8") == "+0......"
  doassert 0.0.format(".>+8") == "......+0"
  doassert 0.0.format(".^+8") == "...+0..."
  doassert 0.0.format(".=+8") == "+......0"
  doassert 0.0.format(".<-8") == "0......."
  doassert 0.0.format("0>-8") == "00000000"
  doassert 0.0.format(".^-8") == "...0...."
  doassert 0.0.format("0=-8") == "00000000"
  doassert 0.0.format("-08") == "00000000"

  var zero = 0.0
  var negzero = zero * -1

  doassert negzero.format("") == "-0"
  doassert negzero.format("8") == "      -0"
  doassert negzero.format("<8") == "-0      "
  doassert negzero.format(">8") == "      -0"
  doassert negzero.format("^8") == "   -0   "
  doassert negzero.format("=8") == "-      0"

  doassert negzero.format(".<8") == "-0......"
  doassert negzero.format(".>8") == "......-0"
  doassert negzero.format(".^8") == "...-0..."
  doassert negzero.format(".=8") == "-......0"
  doassert negzero.format(".< 8") == "-0......"
  doassert negzero.format(".> 8") == "......-0"
  doassert negzero.format(".^ 8") == "...-0..."
  doassert negzero.format(".= 8") == "-......0"
  doassert negzero.format(".<+8") == "-0......"
  doassert negzero.format(".>+8") == "......-0"
  doassert negzero.format(".^+8") == "...-0..."
  doassert negzero.format(".=+8") == "-......0"
  doassert negzero.format(".<-8") == "-0......"
  doassert negzero.format("0>-8") == "000000-0"
  doassert negzero.format(".^-8") == "...-0..."
  doassert negzero.format("0=-8") == "-0000000"
  doassert negzero.format("-08") == "-0000000"

  doassert 123.456.format("f") == "123.456000"
  doassert 123.456.format(".2f") == "123.46"
  doassert 123.456.format("8.2f") == "  123.46"
  doassert 123.456.format("e") == "1.234560e+02"
  doassert 123.456.format("E") == "1.234560E+02"
  doassert 1.0.format("e") == "1.000000e+00"
  doassert 123.456.format(".2e") == "1.23e+02"
  doassert 123.456.format(".<10.2e") == "1.23e+02.."
  doassert 123.456.format(".2g") == "1.2e+02"
  doassert 123.456.format(".2G") == "1.2E+02"
  doassert 123.456.format(".3g") == "123"
  doassert 123.456.format(".10g") == "123.456"
  doassert 0.00123456.format("f") == "0.001235"
  doassert 0.00123456.format("e") == "1.234560e-03"
  doassert 0.00123456.format("g") == "0.00123456"
  doassert 0.00123456.format(".4g") == "0.001235"
  doassert 0.00123456.format(".1g") == "0.001"
  doassert 0.000123456.format("g") == "0.000123456"
  doassert 0.0000123456.format("g") == "1.23456e-05"
  doassert 0.0000123456.format(".3g") == "1.23e-05"
  doassert 0.0000123456.format("0=+10.3g") == "+01.23e-05"
  doassert 0.0000123456.format("0= 10.3g") == " 01.23e-05"
  doassert((-0.0000123456).format("0=10.3") == "-01.23e-05")
  doassert 0.3.format("%") == "30.000000%"
  doassert 0.3.format(".2%") == "30.00%"

  doassert([[1,2,3], [4,5,6]].format("3a:;\n :, ") == "  1,   2,   3;\n   4,   5,   6")
  doassert([[1,2,3], [4,5,6]].format("") == "1\t2\t3\t4\t5\t6")
  doassert([[1.0,2.0,3.0], [4.0,5.0,6.0]].format(".1e") == "1.0e+00\t2.0e+00\t3.0e+00\t4.0e+00\t5.0e+00\t6.0e+00")

  doassert("number: {} with width: {:5.2f} string: {:.^9} array: {:a:, } end".fmt(42, 1.45, "hello", [1,2,3]) ==
             "number: 42 with width:  1.45 string: ..hello.. array: 1, 2, 3 end")
  doassert("{{{}}}".fmt("hallo") == "{hallo}")

  doassert ("[{:{}{}{}}]{{{:{}{}{}}}}".fmt(5, '.', '>', 6, "abc", "-", "^", 10) == "[.....5]{---abc----}")
  doassert ("[{0:{1}{2}{3}}]".fmt(5, '.', '>', 6) == "[.....5]")
  doassert ("[{3:{1}{2}{3}}]".fmt(5, '.', '>', 6) == "[.....6]")
  doassert ("[{3:{2}{2}{3}}]".fmt(5, '.', '>', 6) == "[>>>>>6]")

  doassert ("[{0:{1}{2}{3}}]".fmt(5, '.', '>', 6) == "[.....5]")

  doassert "{0.name:.^10} {0.age}".fmt((name:"john", age:27)) == "...john... 27"
  doassert "{0[1]:.^10} {0[0]}".fmt(["27", "john"]) == "...john... 27"

  var x = 0
  doassert "{0} {0}".fmt((x.inc; x)) == "1 1"

  doassert($$"interpolate ${32} == ${4.2}" == "interpolate 32 == 4.2")
  block:
    let x = 32
    let y = 8
    doassert($$"${x} + ${y} == ${x + y}" == "32 + 8 == 40")
  block:
    let x = 32
    let y = 8
    doassert($$"max($x, $y) == ${max(x,y)}" == "max(32, 8) == 32")
  doassert(interp"formatted: ${4:.^5}" == "formatted: ..4..")<|MERGE_RESOLUTION|>--- conflicted
+++ resolved
@@ -23,11 +23,7 @@
 ## =============
 ## :Author: Frank Fischer
 ## :License: MIT
-<<<<<<< HEAD
 ## :Version: 0.3.0
-=======
-## :Version: 0.2.1
->>>>>>> 14ba60c2
 ##
 ## Introduction
 ## ------------
