# Copyright (c) 2014 Frank Fischer <frank-fischer@shadow-soft.de>
#
# This program is free software: you can redistribute it and/or
# modify it under the terms of the GNU General Public License as
# published by the Free Software Foundation, either version 3 of the
# License, or (at your option) any later version.
#
# This program is distributed in the hope that it will be useful, but
# WITHOUT ANY WARRANTY; without even the implied warranty of
# MERCHANTABILITY or FITNESS FOR A PARTICULAR PURPOSE.  See the GNU
# General Public License for more details.
#
# You should have received a copy of the GNU General Public License
# along with this program.  If not, see  <http://www.gnu.org/licenses/>

import macros
import parseutils
import unicode
import pegs
import math
import unsigned

type
  EFormat = object of EBase

  TWrite*[T] = proc (o: var T; c: char)

  TFmtAlign* = enum faDefault, faLeft, faRight, faCenter, faPadding

  TFmtSign* = enum fsMinus, fsPlus, fsSpace

  TFmtType* = enum
    ftDefault,
    ftStr,
    ftChar,
    ftDec,
    ftBin,
    ftOct,
    ftHex,
    ftFix,
    ftSci,
    ftGen,
    ftPercent

  TFormat* = tuple
    fill: string  ## the fill character, UTF8
    align: TFmtAlign
    sign: TFmtSign
    baseprefix: bool
    width: int
    comma: bool
    precision: int
    typ: TFmtType
    upcase: bool    ## upper case letters in hex or exponential formats
    arysep: string

  TPartKind = enum pkStr, pkFmt

  TPart = object
    case kind: TPartKind
    of pkStr:
      str: string
    of pkFmt:
      arg: int ## position argument
      fmt: string ## format string
      field: string ## field of argument to be accessed
      index: int ## array index of argument to be accessed
      recursive: bool ## true if the argument contains recursive formats

const
  DefaultPrec = 6
  round_nums* = [0.5, 0.05, 0.005, 0.0005, 0.00005, 0.000005, 0.0000005, 0.00000005]

proc has(c: TCaptures; i: range[0..maxsubpatterns-1]): bool {.nosideeffect, inline.} =
  let b = c.bounds(i)
  result = b.first <= b.last

proc get(str: string; c: TCaptures; i: range[0..maxsubpatterns-1]; def: char): char {.nosideeffect, inline.} =
  result = if c.has(i): str[c.bounds(i).first] else: def

proc get(str: string; c: TCaptures; i: range[0..maxsubpatterns-1]; def: string; begoff: int = 0): string {.nosideeffect, inline.} =
  let b = c.bounds(i)
  result = if c.has(i): str.substr(b.first + begoff, b.last) else: def

proc get(str: string; c: TCaptures; i: range[0..maxsubpatterns-1]; def: int; begoff: int = 0): int {.nosideeffect, inline.} =
  if c.has(i):
    discard str.parseInt(result, c.bounds(i).first + begoff)
  else:
    result = def

proc parse*(fmt: string): TFormat {.nosideeffect.} =
<<<<<<< HEAD
  let p=peg"{(_&[<>=^])?}{[<>=^]?}{[-+ ]?}{[#]?}{[0-9]+?}{[,]?}{([.][0-9]+)?}{[bcdeEfFgGnosxX%]?}{(a.*)?}"
=======
  # let p=peg"{(_&[<>=^])?}{[<>=^]?}{[-+ ]?}{[#]?}{[0-9]+?}{[,]?}{([.][0-9]+)?}{[bcdeEfFgGnosxX%]?}{(a.*)?}"
  let p =
    sequence(capture(?sequence(anyRune(), &charSet({'<', '>', '=', '^'}))),
             capture(?charSet({'<', '>', '=', '^'})),
             capture(?charSet({'-', '+', ' '})),
             capture(?charSet({'#'})),
             capture(?(+digits())),
             capture(?charSet({','})),
             capture(?sequence(charSet({'.'}), +digits())),
             capture(?charSet({'b', 'c', 'd', 'e', 'E', 'f', 'F', 'g', 'G', 'n', 'o', 's', 'x', 'X', '%'})),
             capture(?sequence(charSet({'a'}), *pegs.any())))

>>>>>>> bdb68d11
  var caps: TCaptures
  if fmt.rawmatch(p, 0, caps) < 0:
    raise newException(EFormat, "Invalid format string")

  result.fill = fmt.get(caps, 0, nil)

  case fmt.get(caps, 1, 0.char)
  of '<': result.align = faLeft
  of '>': result.align = faRight
  of '^': result.align = faCenter
  of '=': result.align = faPadding
  else: result.align = faDefault

  case fmt.get(caps, 2, '-')
  of '-': result.sign = fsMinus
  of '+': result.sign = fsPlus
  of ' ': result.sign = fsSpace
  else: result.sign = fsMinus

  result.baseprefix = caps.has(3)

  result.width = fmt.get(caps, 4, -1)

  if caps.has(4) and fmt[caps.bounds(4).first] == '0':
    if result.fill != nil:
      raise newException(EFormat, "Leading 0 in with not allowed with explicit fill character")
    if result.align != faDefault:
      raise newException(EFormat, "Leading 0 in with not allowed with explicit alignment")
    result.fill = "0"
    result.align = faPadding

  result.comma = caps.has(5)

  result.precision = fmt.get(caps, 6, -1, 1)

  case fmt.get(caps, 7, 0.char)
  of 's': result.typ = ftStr
  of 'c': result.typ = ftChar
  of 'd', 'n': result.typ = ftDec
  of 'b': result.typ = ftBin
  of 'o': result.typ = ftOct
  of 'x': result.typ = ftHex
  of 'X': result.typ = ftHex; result.upcase = true
  of 'f', 'F': result.typ = ftFix
  of 'e': result.typ = ftSci
  of 'E': result.typ = ftSci; result.upcase = true
  of 'g': result.typ = ftGen
  of 'G': result.typ = ftGen; result.upcase = true
  of '%': result.typ = ftPercent
  else: result.typ = ftDefault

  result.arysep = fmt.get(caps, 8, nil, 1)

proc getalign(fmt: TFormat; defalign: TFmtAlign; slen: int) : tuple[left, right:int] {.nosideeffect.} =
  result.left = 0
  result.right = 0
  if (fmt.width >= 0) and (slen < fmt.width):
    let alg = if fmt.align == faDefault: defalign else: fmt.align
    case alg:
    of faLeft: result.right = fmt.width - slen
    of faRight, faPadding: result.left = fmt.width - slen
    of faCenter:
      result.left = (fmt.width - slen) div 2
      result.right = fmt.width - slen - result.left
    else: discard

proc writefill[Obj](o: var Obj; add: TWrite[Obj]; fmt: TFormat; n: int; signum: int = 0) =
  if fmt.align == faPadding and signum != 0:
    if signum < 0: add(o, '-')
    elif fmt.sign == fsPlus: add(o, '+')
    elif fmt.sign == fsSpace: add(o, ' ')

  if fmt.fill == nil:
    for i in 1..n: add(o, ' ')
  else:
    for i in 1..n:
      for c in fmt.fill:
        add(o, c)

  if fmt.align != faPadding and signum != 0:
    if signum < 0: add(o, '-')
    elif fmt.sign == fsPlus: add(o, '+')
    elif fmt.sign == fsSpace: add(o, ' ')

proc writef*[Obj](o: var Obj; add: TWrite[Obj]; s: string; fmt: TFormat) =
  if not (fmt.typ in {ftStr, ftDefault}):
    raise newException(EFormat, "String variable must have 's' format type")

  # compute alignment
  let len = if fmt.precision < 0: runelen(s) else: min(runelen(s), fmt.precision)
  var alg = getalign(fmt, faLeft, len)
  writefill(o, add, fmt, alg.left)
  var pos = 0
  for i in 0..len-1:
    let rlen = runeLenAt(s, pos)
    for j in pos..pos+rlen-1: add(o, s[j])
    pos += rlen
  writefill(o, add, fmt, alg.right)

proc writef*[Obj](o: var Obj; add: TWrite[Obj]; c: char; fmt: TFormat) =
  if not (fmt.typ in {ftChar, ftDefault}):
    raise newException(EFormat, "Character variable must have 'c' format type")

  # compute alignment
  var alg = getalign(fmt, faLeft, 1)
  writefill(o, add, fmt, alg.left)
  add(o, c)
  writefill(o, add, fmt, alg.right)

proc writef*[Obj](o: var Obj; add: TWrite[Obj]; c: TRune; fmt: TFormat) =
  if not (fmt.typ in {ftChar, ftDefault}):
    raise newException(EFormat, "Character variable must have 'c' format type")

  # compute alignment
  var alg = getalign(fmt, faLeft, 1)
  writefill(o, add, fmt, alg.left)
  let s = c.toUTF8
  for c in s: add(o, c)
  writefill(o, add, fmt, alg.right)

proc abs(x: TUnsignedInt): TUnsignedInt {.inline.} = x

proc writef*[Obj](o: var Obj; add: TWrite[Obj]; i: TInteger; fmt: TFormat) =
  if not (fmt.typ in {ftDefault, ftBin, ftOct, ftHex, ftDec}):
    raise newException(EFormat, "Integer variable must of one of the following types: b,o,x,X,d,n")

  var base: type(i)
  var len = 0
  case fmt.typ:
  of ftDec, ftDefault:
    base = 10
  of ftBin:
    base = 2
    if fmt.baseprefix: len += 2
  of ftOct:
    base = 8
    if fmt.baseprefix: len += 2
  of ftHex:
    base = 16
    if fmt.baseprefix: len += 2
  else: assert(false)

  if fmt.sign != fsMinus or i < 0: len.inc

  var x: type(i) = abs(i)
  var irev: type(i) = 0
  var ilen = 0
  while x > 0.TInteger:
    len.inc
    ilen.inc
    irev = irev * base + x mod base
    x = x div base
  if ilen == 0:
    ilen.inc
    len.inc

  var alg = getalign(fmt, faRight, len)
  writefill(o, add, fmt, alg.left, if i >= 0.TInteger: 1 else: -1)
  if fmt.baseprefix:
    case fmt.typ
    of ftBin:
      add(o, '0')
      add(o, 'b')
    of ftOct:
      add(o, '0')
      add(o, 'o')
    of ftHex:
      add(o, '0')
      add(o, 'x')
    else:
      raise newException(EFormat, "# only allowed with b, o, x or X")
  while ilen > 0:
    ilen.dec
    let c = irev mod base
    irev = irev div base
    if c < 10:
      add(o, ('0'.int + c.int).char)
    elif fmt.upcase:
      add(o, ('A'.int + c.int - 10).char)
    else:
      add(o, ('a'.int + c.int - 10).char)
  writefill(o, add, fmt, alg.right)

proc writef*[Obj](o: var Obj; add: TWrite[Obj]; p: pointer; fmt: TFormat) =
  var f = fmt
  if f.typ == 0.char:
    f.typ = 'x'
    f.baseprefix = true
  writef(o, add, cast[uint](p), f)

proc writef*[Obj](o: var Obj; add: TWrite[Obj]; x: TReal; fmt: TFormat) =
  if not (fmt.typ in {ftDefault, ftFix, ftSci, ftGen, ftPercent}):
    raise newException(EFormat, "Integer variable must of one of the following types: f,F,e,E,g,G,%")

  var len = 0

  if fmt.sign != fsMinus or x < 0: len.inc

  var prec = if fmt.precision < 0: DefaultPrec else: fmt.precision
  var y = abs(x)
  var exp = 0
  var numstr, frstr: array[0..31, char]
  var numlen, frbeg, frlen = 0

  if fmt.typ == ftPercent: y *= 100

  case classify(x):
  of fcNan:
    numstr[0..2] = ['n', 'a', 'n']
    numlen = 3
  of fcInf, fcNegInf:
    numstr[0..2] = ['f', 'n', 'i']
    numlen = 3
  of fcZero, fcNegZero:
    numstr[0] = '0'
    numlen = 1
  else: # a usual fractional number
    if not (fmt.typ in {ftFix, ftPercent}): # not fixed point
      exp = int(floor(log10(y)))
      if fmt.typ in {ftGen, ftDefault}:
        if prec == 0: prec = 1
        if -4 <= exp and exp < prec:
          prec = prec-1-exp
          exp = 0
        else:
          prec = prec - 1
          len += 4 # exponent
      else:
        len += 4 # exponent
      # shift y so that 1 <= abs(y) < 2
      var mult = 1
      for i in 1..abs(exp): mult *= 10
      if exp > 0: y /= mult.TReal
      elif exp < 0: y *= mult.TReal
    elif fmt.typ == ftPercent:
      len += 1 # percent sign

    # handle rounding by adding +0.5 * LSB
    if prec < round_nums.len: y += round_nums[prec]

    # split into integer and fractional part
    var mult = 1'i64
    for i in 1..prec: mult *= 10
    var num = y.int64
    var fr = ((y - num.TReal) * mult.TReal).int64
    # build integer part string
    while num != 0:
      numstr[numlen] = ('0'.int + (num mod 10)).char
      numlen.inc
      num = num div 10
    if numlen == 0:
      numstr[0] = '0'
      numlen.inc
    # build fractional part string
    while fr != 0:
      frstr[frlen] = ('0'.int + (fr mod 10)).char
      frlen.inc
      fr = fr div 10
    while frlen < prec:
      frstr[frlen] = '0'
      frlen.inc
    # possible remove trailing 0
    if fmt.typ in {ftGen, ftDefault}:
      while frbeg < frlen and frstr[frbeg] == '0': frbeg.inc
  # update length of string
  len += numlen;
  if frbeg < frlen:
    len += 1 + frlen - frbeg # decimal point and fractional string

  let alg = getalign(fmt, faRight, len)
  writefill(o, add, fmt, alg.left, if x > 0: 1 else: -1)
  for i in (numlen-1).countdown(0): add(o, numstr[i])
  if frbeg < frlen:
    add(o, '.')
    for i in (frlen-1).countdown(frbeg): add(o, frstr[i])
  if fmt.typ in {ftSci} or (fmt.typ in {ftGen, ftDefault} and exp != 0):
    add(o, if fmt.upcase: 'E' else: 'e')
    if exp >= 0:
      add(o, '+')
    else:
      add(o, '-')
      exp = -exp
    if exp < 10:
      add(o, '0')
      add(o, ('0'.int + exp).char)
    else:
      while exp > 0:
        add(o, ('0'.int + exp mod 10).char)
        exp = exp div 10
  if fmt.typ == ftPercent: add(o, '%')
  writefill(o, add, fmt, alg.right)

proc writef*[Obj,T](o: var Obj; add: TWrite[Obj]; ary: openarray[T]; fmt: TFormat) =
  if ary.len == 0: return

  var sep: string
  var nxtfmt = fmt
  if fmt.arysep == nil:
    sep = "\t"
  elif fmt.arysep.len == 0:
    sep = ""
  else:
    let sepch = fmt.arysep[0]
    let nxt = 1 + skipUntil(fmt.arysep, sepch, 1)
    if nxt >= 1:
      nxtfmt.arysep = fmt.arysep.substr(nxt)
      sep = fmt.arysep.substr(1, nxt-1)
    else:
      nxtfmt.arysep = ""
      sep = fmt.arysep.substr(1)
  writef(o, add, ary[0], nxtfmt)
  for i in 1..ary.len-1:
    for c in sep: add(o, c)
    writef(o, add, ary[i], nxtfmt)

proc format*[T](x: T; fmt: TFormat): string =
  result = ""
  writef(result, proc (o: var string; c: char) = add(o, c), x, fmt)

proc format*[T](x: T; fmt: string): string =
  result = format(x, fmt.parse)

proc format*[T](x: T): string {.inline.} =
  var fmt {.global.} : TFormat
  result = format(x, fmt)

# semistatic does not work, yet, so we use this workaround
proc formatstatic*[T](x: T; fmt: static[string]): string {.inline.} =
  var f {.global.} = fmt.parse
  result = format(x, f)

proc unquoted(s: string): string =
  ## Append s to r replacing {{ and }} by single { and }, respectively.
  result = ""
  var pos = 0
  while pos < s.len:
    let nxt = pos + skipUntil(s, {'{', '}'})
    result.add(s.substr(pos, nxt))
    pos = nxt + 2

<<<<<<< HEAD
proc splitfmt(s: string): seq[TPart] {.compiletime, nosideeffect.} =
=======
proc splitfmt(s: string): seq[TPart] {.nosideeffect.} =
>>>>>>> bdb68d11
  let subpeg = sequence(capture(*digits()),
                          capture(?sequence(charSet({'.'}), identStartChars(), *identChars())),
                          capture(?sequence(charSet({'['}), +digits(), charSet({']'}))),
                          capture(?sequence(charSet({':'}), *pegs.any())))
  result = @[]
  var pos = 0
  while true:
    let oppos = pos + skipUntil(s, {'{', '}'}, pos)
    # reached the end
    if oppos >= s.len:
      if pos < s.len:
        result.add(TPart(kind: pkStr, str: s.substr(pos).unquoted))
      return
    # skip double
    if oppos + 1 < s.len and s[oppos] == s[oppos+1]:
      result.add(TPart(kind: pkStr, str: s.substr(pos, oppos)))
      pos = oppos + 2
      continue
    if s[oppos] == '}':
      raise newException(EFormat, "Single '}' encountered in format string")
    if oppos > pos:
      result.add(TPart(kind: pkStr, str: s.substr(pos, oppos-1).unquoted))
    # find matching closing }
    var lvl = 1
    var recursive = false
    pos = oppos
    while lvl > 0:
      pos.inc
      pos = pos + skipUntil(s, {'{', '}'}, pos)
      if pos >= s.len:
        raise newException(EFormat, "Single '{' encountered in format string")
      if s[pos] == '{':
        lvl.inc
        if lvl == 2:
          recursive = true
        if lvl > 2:
          raise newException(EFormat, "Too many nested format levels")
      else:
        lvl.dec
    let clpos = pos
    var fmtpart = TPart(kind: pkFmt, arg: -1, fmt: s.substr(oppos+1, clpos-1), field: nil, index: int.high, recursive: recursive)
    if fmtpart.fmt.len > 0:
      var m: array[0..3, string]
      if not fmtpart.fmt.match(subpeg, m):
        raise newException(EFormat, "invalid format string")

      if m[1] != nil and m[1].len > 0:
        fmtpart.field = m[1].substr(1)
      if m[2] != nil and m[2].len > 0:
        discard parseInt(m[2].substr(1, m[2].len-2), fmtpart.index)

      if m[0].len > 0: discard parseInt(m[0], fmtpart.arg)
      if m[3] == nil or m[3].len == 0:
        fmtpart.fmt = ""
      elif m[3][0] == ':':
        fmtpart.fmt = m[3].substr(1)
      else:
        fmtpart.fmt = m[3]
    result.add(fmtpart)
    pos = clpos + 1

proc addstr(r: var PNimrodNode; str: PNimrodNode) {.compiletime, nosideeffect.} =
  if r.kind != nnkNilLit:
    r = infix(r, "&", str)
  else:
    r = str

<<<<<<< HEAD
proc rawfmt(fmtstr: string; args: PNimrodNode, arg: var int): PNimrodNode {.compiletime, nosideeffect.} =
  try:
    let parts = splitfmt(fmtstr)
    var autonumber = arg
    var r: PNimrodNode
    for p in parts:
      case p.kind
      of pkStr:
        r.addstr(newLit(p.str))
      of pkFmt:
        if p.arg >= 0:
          if autonumber > 0:
            raise newException(EFormat, "Cannot switch from automatic field numbering to manual field specification")
          autonumber = -1
          arg = p.arg
        else:
          if autonumber < 0:
            raise newException(EFormat, "Cannot switch from manual field specification to automatic field numbering")
          autonumber = +1
        var argexpr = args[arg]
        if p.field != nil and p.field.len > 0:
          argexpr = newDotExpr(argexpr, p.field.ident)
        if p.index < int.high:
          argexpr = newNimNode(nnkBracketExpr).add(argexpr, newLit(p.index))
        if p.recursive:
          if autonumber < 0:
            arg = -1
          else:
            arg.inc
          var rec = rawfmt(p.fmt, args, arg)
          r.addstr(newCall(bindsym"format", argexpr, rec))
=======
proc literal(s: string): PNimrodNode {.compiletime.} =
  result = if s == nil: newNilLit() else: newLit(s)

proc literal(b: bool): PNimrodNode {.compiletime.} =
  result = if b: "true".ident else: "false".ident

proc literal[T](x: T): PNimrodNode {.compiletime.} =
  result = newLit(x)

proc rawfmt(fmtstr: string; args: PNimrodNode, arg: var int): PNimrodNode {.compiletime.} =
  let parts = splitfmt(fmtstr)
  var autonumber = arg
  var r: PNimrodNode
  for p in parts:
    case p.kind
    of pkStr:
      r.addstr(newLit(p.str))
    of pkFmt:
      if p.arg >= 0:
        if autonumber > 0:
          quit "Cannot switch from automatic field numbering to manual field specification"
        autonumber = -1
        arg = p.arg
      else:
        if autonumber < 0:
          quit "Cannot switch from manual field specification to automatic field numbering"
        autonumber = +1
      var argexpr = args[arg]
      if p.field != nil and p.field.len > 0:
        argexpr = newDotExpr(argexpr, p.field.ident)
      if p.index < int.high:
        argexpr = newNimNode(nnkBracketExpr).add(argexpr, newLit(p.index))
      if p.recursive:
        if autonumber < 0:
          arg = -1
>>>>>>> bdb68d11
        else:
          r.addstr(newCall(bindsym"formatstatic", argexpr, newLit(p.fmt)))
          arg.inc
<<<<<<< HEAD
    result = r
  finally:
    discard
=======
        var rec = rawfmt(p.fmt, args, arg)
        r.addstr(newCall(bindsym"format", argexpr, rec))
      else:
        let f = p.fmt.parse
        let fmtlit = newNimNode(nnkPar)
        for field, val in f.fieldPairs:
          fmtlit.add(newNimNode(nnkExprColonExpr).add(field.ident, literal(val)))
        r.addstr(newCall(bindsym"format", argexpr, fmtlit))
        arg.inc
  result = r
>>>>>>> bdb68d11

macro fmt*(fmtstr: string{lit}; args: varargs[expr]) : expr =
  var arg = 0
  result = rawfmt($fmtstr, args, arg)

when isMainModule:
  # string with 's'
  doassert "hello".format("s") == "hello"
  doassert "hello".format("10s") == "hello     "
  doassert "hello".format("<10s") == "hello     "
  doassert "hello".format(">10s") == "     hello"
  doassert "hello".format("^10s") == "  hello   "
  doassert "hello".format("^11s") == "   hello   "
  doassert "hello".format(".<10s") == "hello....."
  doassert "hello".format("ä>10s") == "ääääähello"
  doassert "hello".format(".^10s") == "..hello..."
  doassert "hello".format(".^11s") == "...hello..."

  # string without 's'
  doassert "hällo".format("") == "hällo"
  doassert "hällo".format("10") == "hällo     "
  doassert "hällo".format("<10") == "hällo     "
  doassert "hällo".format(">10") == "     hällo"
  doassert "hällo".format("^10") == "  hällo   "
  doassert "hällo".format("^11") == "   hällo   "
  doassert "hällo".format(".<10") == "hällo....."
  doassert "hällo".format(".>10") == ".....hällo"
  doassert "hällo".format(".^10") == "..hällo..."
  doassert "hällo".format("ü^11") == "üüühälloüüü"

  # integer
  doassert 42.format() == "42"
  doassert 42.format("") == "42"
  doassert 42.format("8") == "      42"
  doassert 42.format("<8") == "42      "
  doassert 42.format(">8") == "      42"
  doassert 42.format("^8") == "   42   "
  doassert 42.format("=8") == "      42"

  doassert 42.format(".<8") == "42......"
  doassert 42.format(".>8") == "......42"
  doassert 42.format(".^8") == "...42..."
  doassert 42.format(".=8") == "......42"
  doassert 42.format(".< 8") == " 42....."
  doassert 42.format(".> 8") == "..... 42"
  doassert 42.format(".^ 8") == ".. 42..."
  doassert 42.format(".= 8") == " .....42"
  doassert 42.format(".<+8") == "+42....."
  doassert 42.format(".>+8") == ".....+42"
  doassert 42.format(".^+8") == "..+42..."
  doassert 42.format(".=+8") == "+.....42"
  doassert 42.format(".<-8") == "42......"
  doassert 42.format("0>-8") == "00000042"
  doassert 42.format(".^-8") == "...42..."
  doassert 42.format("-08") == "00000042"

  doassert((-42).format(".<8") == "-42.....")
  doassert((-42).format(".>8") == ".....-42")
  doassert((-42).format(".^8") == "..-42...")
  doassert((-42).format(".=8") == "-.....42")
  doassert((-42).format(".< 8") == "-42.....")
  doassert((-42).format(".> 8") == ".....-42")
  doassert((-42).format(".^ 8") == "..-42...")
  doassert((-42).format(".= 8") == "-.....42")
  doassert((-42).format(".<+8") == "-42.....")
  doassert((-42).format(".>+8") == ".....-42")
  doassert((-42).format(".^+8") == "..-42...")
  doassert((-42).format(".=+8") == "-.....42")
  doassert((-42).format(".<-8") == "-42.....")
  doassert((-42).format(".>-8") == ".....-42")
  doassert((-42).format(".^-8") == "..-42...")
  doassert((-42).format("0=-8") == "-0000042")
  doassert((-42).format("-08") == "-0000042")

  doassert 0x1f5.format("x") == "1f5"
  doassert 0x1f5.format("X") == "1F5"
  doassert 0x1f5.format("o") == "765"
  doassert 42.format("b") == "101010"
  doassert 0x1f5.format("#x") == "0x1f5"
  doassert 0x1f5.format("#X") == "0x1F5"
  doassert 0x1f5.format("#o") == "0o765"
  doassert 42.format("#b") == "0b101010"
  doassert 0.format("+") == "+0"

  doassert 'a'.format("c") == "a"
  doassert 'a'.format("6c") == "a     "
  doassert 'a'.format("<6c") == "a     "
  doassert 'a'.format(">6c") == "     a"
  doassert 'a'.format("^6c") == "  a   "
  doassert 'a'.format("^7c") == "   a   "
  doassert 'a'.format(".<6c") == "a....."
  doassert 'a'.format("ä>6c") == "äääääa"
  doassert 'a'.format(".^6c") == "..a..."
  doassert 'a'.format(".^7c") == "...a..."

  doassert "ß".runeat(0).format("c") == "ß"
  doassert "ß".runeat(0).format("6c") == "ß     "
  doassert "ß".runeat(0).format("<6c") == "ß     "
  doassert "ß".runeat(0).format(">6c") == "     ß"
  doassert "ß".runeat(0).format("^6c") == "  ß   "
  doassert "ß".runeat(0).format("^7c") == "   ß   "
  doassert "ß".runeat(0).format(".<6c") == "ß....."
  doassert "ß".runeat(0).format("ä>6c") == "äääääß"
  doassert "ß".runeat(0).format(".^6c") == "..ß..."
  doassert "ß".runeat(0).format(".^7c") == "...ß..."

  doassert "123456".format("10.3") == "123       "

  doassert Inf.format("") == "inf"
  doassert Inf.format("8") == "     inf"
  doassert Inf.format("<8") == "inf     "
  doassert Inf.format(">8") == "     inf"
  doassert Inf.format("^8") == "  inf   "
  doassert Inf.format("=8") == "     inf"

  doassert Inf.format(".<8") == "inf....."
  doassert Inf.format(".>8") == ".....inf"
  doassert Inf.format(".^8") == "..inf..."
  doassert Inf.format(".=8") == ".....inf"
  doassert Inf.format(".< 8") == " inf...."
  doassert Inf.format(".> 8") == ".... inf"
  doassert Inf.format(".^ 8") == ".. inf.."
  doassert Inf.format(".= 8") == " ....inf"
  doassert Inf.format(".<+8") == "+inf...."
  doassert Inf.format(".>+8") == "....+inf"
  doassert Inf.format(".^+8") == "..+inf.."
  doassert Inf.format(".=+8") == "+....inf"
  doassert Inf.format(".<-8") == "inf....."
  doassert Inf.format("0>-8") == "00000inf"
  doassert Inf.format(".^-8") == "..inf..."
  doassert Inf.format("0=-8") == "00000inf"
  doassert Inf.format("-08") == "00000inf"

  doassert NegInf.format("") == "-inf"
  doassert NegInf.format("8") == "    -inf"
  doassert NegInf.format("<8") == "-inf    "
  doassert NegInf.format(">8") == "    -inf"
  doassert NegInf.format("^8") == "  -inf  "
  doassert NegInf.format("=8") == "-    inf"

  doassert NegInf.format(".<8") == "-inf...."
  doassert NegInf.format(".>8") == "....-inf"
  doassert NegInf.format(".^8") == "..-inf.."
  doassert NegInf.format(".=8") == "-....inf"
  doassert NegInf.format(".< 8") == "-inf...."
  doassert NegInf.format(".> 8") == "....-inf"
  doassert NegInf.format(".^ 8") == "..-inf.."
  doassert NegInf.format(".= 8") == "-....inf"
  doassert NegInf.format(".<+8") == "-inf...."
  doassert NegInf.format(".>+8") == "....-inf"
  doassert NegInf.format(".^+8") == "..-inf.."
  doassert NegInf.format(".=+8") == "-....inf"
  doassert NegInf.format(".<-8") == "-inf...."
  doassert NegInf.format("0>-8") == "0000-inf"
  doassert NegInf.format(".^-8") == "..-inf.."
  doassert NegInf.format("0=-8") == "-0000inf"
  doassert NegInf.format("-08") == "-0000inf"

  doassert 123.456.format("f") == "123.456000"
  doassert 123.456.format(".2f") == "123.46"
  doassert 123.456.format("8.2f") == "  123.46"
  doassert 123.456.format("e") == "1.234560e+02"
  doassert 123.456.format("E") == "1.234560E+02"
  doassert 1.0.format("e") == "1.000000e+00"
  doassert 123.456.format(".2e") == "1.23e+02"
  doassert 123.456.format(".<10.2e") == "1.23e+02.."
  doassert 123.456.format(".2g") == "1.2e+02"
  doassert 123.456.format(".2G") == "1.2E+02"
  doassert 123.456.format(".3g") == "123"
  doassert 123.456.format(".10g") == "123.456"
  doassert 0.00123456.format("f") == "0.001235"
  doassert 0.00123456.format("e") == "1.234560e-03"
  doassert 0.00123456.format("g") == "0.00123456"
  doassert 0.00123456.format(".4g") == "0.001235"
  doassert 0.00123456.format(".1g") == "0.001"
  doassert 0.000123456.format("g") == "0.000123456"
  doassert 0.0000123456.format("g") == "1.23456e-05"
  doassert 0.0000123456.format(".3g") == "1.23e-05"
  doassert 0.0000123456.format("0=+10.3g") == "+01.23e-05"
  doassert 0.0000123456.format("0= 10.3g") == " 01.23e-05"
  doassert((-0.0000123456).format("0=10.3") == "-01.23e-05")
  doassert 0.3.format("%") == "30.000000%"
  doassert 0.3.format(".2%") == "30.00%"

  doassert([[1,2,3], [4,5,6]].format("3a:;\n :, ") == "  1,   2,   3;\n   4,   5,   6")
  doassert([[1,2,3], [4,5,6]].format("") == "1\t2\t3\t4\t5\t6")
  doassert([[1.0,2.0,3.0], [4.0,5.0,6.0]].format(".1e") == "1.0e+00\t2.0e+00\t3.0e+00\t4.0e+00\t5.0e+00\t6.0e+00")

  import strutils
  doassert("number: {} with width: {:5.2f} string: {:.^9} array: {:a:, } end".fmt(42, 1.45, "hello", [1,2,3]) ==
             "number: 42 with width:  1.45 string: ..hello.. array: 1, 2, 3 end")
  doassert("{{{}}}".fmt("hallo") == "{hallo}")

  doassert ("[{:{}{}{}}]{{{:{}{}{}}}}".fmt(5, '.', '>', 6, "abc", "-", "^", 10) == "[.....5]{---abc----}")
  doassert ("[{0:{1}{2}{3}}]".fmt(5, '.', '>', 6) == "[.....5]")
  doassert ("[{3:{1}{2}{3}}]".fmt(5, '.', '>', 6) == "[.....6]")
  doassert ("[{3:{2}{2}{3}}]".fmt(5, '.', '>', 6) == "[>>>>>6]")

  doassert ("[{0:{1}{2}{3}}]".fmt(5, '.', '>', 6) == "[.....5]")

  doassert "{0.name:.^10} {0.age}".fmt((name:"john", age:27)) == "...john... 27"
  doassert "{0[1]:.^10} {0[0]}".fmt(["27", "john"]) == "...john... 27"<|MERGE_RESOLUTION|>--- conflicted
+++ resolved
@@ -89,9 +89,6 @@
     result = def
 
 proc parse*(fmt: string): TFormat {.nosideeffect.} =
-<<<<<<< HEAD
-  let p=peg"{(_&[<>=^])?}{[<>=^]?}{[-+ ]?}{[#]?}{[0-9]+?}{[,]?}{([.][0-9]+)?}{[bcdeEfFgGnosxX%]?}{(a.*)?}"
-=======
   # let p=peg"{(_&[<>=^])?}{[<>=^]?}{[-+ ]?}{[#]?}{[0-9]+?}{[,]?}{([.][0-9]+)?}{[bcdeEfFgGnosxX%]?}{(a.*)?}"
   let p =
     sequence(capture(?sequence(anyRune(), &charSet({'<', '>', '=', '^'}))),
@@ -104,7 +101,6 @@
              capture(?charSet({'b', 'c', 'd', 'e', 'E', 'f', 'F', 'g', 'G', 'n', 'o', 's', 'x', 'X', '%'})),
              capture(?sequence(charSet({'a'}), *pegs.any())))
 
->>>>>>> bdb68d11
   var caps: TCaptures
   if fmt.rawmatch(p, 0, caps) < 0:
     raise newException(EFormat, "Invalid format string")
@@ -445,11 +441,7 @@
     result.add(s.substr(pos, nxt))
     pos = nxt + 2
 
-<<<<<<< HEAD
 proc splitfmt(s: string): seq[TPart] {.compiletime, nosideeffect.} =
-=======
-proc splitfmt(s: string): seq[TPart] {.nosideeffect.} =
->>>>>>> bdb68d11
   let subpeg = sequence(capture(*digits()),
                           capture(?sequence(charSet({'.'}), identStartChars(), *identChars())),
                           capture(?sequence(charSet({'['}), +digits(), charSet({']'}))),
@@ -517,7 +509,18 @@
   else:
     r = str
 
-<<<<<<< HEAD
+proc literal(s: string): PNimrodNode {.compiletime.} =
+  result = if s == nil: newNilLit() else: newLit(s)
+
+proc literal(b: bool): PNimrodNode {.compiletime.} =
+  result = if b: "true".ident else: "false".ident
+
+proc literal[T](x: T): PNimrodNode {.compiletime.} =
+  when T is enum:
+    result = ($x).ident
+  else:
+    result = newLit(x)
+
 proc rawfmt(fmtstr: string; args: PNimrodNode, arg: var int): PNimrodNode {.compiletime, nosideeffect.} =
   try:
     let parts = splitfmt(fmtstr)
@@ -548,63 +551,17 @@
           else:
             arg.inc
           var rec = rawfmt(p.fmt, args, arg)
-          r.addstr(newCall(bindsym"format", argexpr, rec))
-=======
-proc literal(s: string): PNimrodNode {.compiletime.} =
-  result = if s == nil: newNilLit() else: newLit(s)
-
-proc literal(b: bool): PNimrodNode {.compiletime.} =
-  result = if b: "true".ident else: "false".ident
-
-proc literal[T](x: T): PNimrodNode {.compiletime.} =
-  result = newLit(x)
-
-proc rawfmt(fmtstr: string; args: PNimrodNode, arg: var int): PNimrodNode {.compiletime.} =
-  let parts = splitfmt(fmtstr)
-  var autonumber = arg
-  var r: PNimrodNode
-  for p in parts:
-    case p.kind
-    of pkStr:
-      r.addstr(newLit(p.str))
-    of pkFmt:
-      if p.arg >= 0:
-        if autonumber > 0:
-          quit "Cannot switch from automatic field numbering to manual field specification"
-        autonumber = -1
-        arg = p.arg
-      else:
-        if autonumber < 0:
-          quit "Cannot switch from manual field specification to automatic field numbering"
-        autonumber = +1
-      var argexpr = args[arg]
-      if p.field != nil and p.field.len > 0:
-        argexpr = newDotExpr(argexpr, p.field.ident)
-      if p.index < int.high:
-        argexpr = newNimNode(nnkBracketExpr).add(argexpr, newLit(p.index))
-      if p.recursive:
-        if autonumber < 0:
-          arg = -1
->>>>>>> bdb68d11
+          r.addstr(newCall(!"format", argexpr, rec))
         else:
-          r.addstr(newCall(bindsym"formatstatic", argexpr, newLit(p.fmt)))
+          let f = p.fmt.parse
+          let fmtlit = newNimNode(nnkPar)
+          for field, val in f.fieldPairs:
+            fmtlit.add(newNimNode(nnkExprColonExpr).add(field.ident, literal(val)))
+          r.addstr(newCall(bindsym"format", argexpr, fmtlit))
           arg.inc
-<<<<<<< HEAD
     result = r
   finally:
     discard
-=======
-        var rec = rawfmt(p.fmt, args, arg)
-        r.addstr(newCall(bindsym"format", argexpr, rec))
-      else:
-        let f = p.fmt.parse
-        let fmtlit = newNimNode(nnkPar)
-        for field, val in f.fieldPairs:
-          fmtlit.add(newNimNode(nnkExprColonExpr).add(field.ident, literal(val)))
-        r.addstr(newCall(bindsym"format", argexpr, fmtlit))
-        arg.inc
-  result = r
->>>>>>> bdb68d11
 
 macro fmt*(fmtstr: string{lit}; args: varargs[expr]) : expr =
   var arg = 0
